--- conflicted
+++ resolved
@@ -5,33 +5,6 @@
 
 namespace DrumBot {
 
-<<<<<<< HEAD
-    public class BotOwnerChecker : IPermissionChecker {
-        public bool CanRun(Discord.Commands.Command command,
-                                    User user,
-                                    Channel channel,
-                                    out string error) {
-            error = string.Empty;
-            if (!user.IsBotOwner()) {
-                error = $"{user.Name} you are not the owner of this bot, and thus cannot run {command.Text.Code()}";
-                return false;
-            }
-            return true;
-        }
-    }
-
-    public class ServerOwnerChecker : IPermissionChecker {
-        public bool CanRun(Discord.Commands.Command command,
-                           User user,
-                           Channel channel,
-                           out string error) {
-            error = string.Empty;
-            if (!user.IsServerOwner()) {
-                error = $"{user.Name} you are not the owner of this server, and thus cannot run {command.Text.Code()}";
-                return false;
-            }
-            return true;
-=======
     public class PublicOnlyAttribute : PreconditionAttribute {
         public override async Task<PreconditionResult> CheckPermissions(
             IMessage context,
@@ -40,7 +13,6 @@
             if (!(context.Channel is IGuildChannel))
                 return PreconditionResult.FromError("Command must be executed in a public channel");
             return PreconditionResult.FromSuccess();
->>>>>>> c0da4db8
         }
     }
 
