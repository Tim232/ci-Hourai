using System;
using System.IO;
using System.Linq;
using System.Text;
using System.Threading.Tasks;
using Discord;

namespace DrumBot {

    public class ChannelLog {

        /// <summary>
        /// A replacement for all new lines to keep all messages on one line while logging.
        /// </summary>
        const string NewLineReplacement = "\\n";

<<<<<<< HEAD
        const string DateFormat = "yyyy-MM-dd";
        const string FileType = ".log";
=======
        public ITextChannel Channel { get; }
>>>>>>> c0da4db8

        /// <summary>
        /// The directory where all of the logs for specifically the channel described here is stored.
        /// </summary>
        public string GuildDirectory { get; }

        /// <summary>
        /// The directory where all of the logs for specifically the channel described here is stored.
        /// </summary>
        public string ChannelDirectory { get; }

        const string DateFormat = "yyyy-MM-dd";
        const string FileType = ".log";

        /// <summary>
        /// The absolute path to the directory where all of the logs are stored.
        /// </summary>
        public static readonly string LogDirectory;

        static ChannelLog() {
            LogDirectory = Path.Combine(Bot.ExecutionDirectory, Config.LogDirectory);
            Log.Info($"Chat Log Directory: { LogDirectory }");
        }

        public static string GetGuildDirectory(IGuild guild) {
            return Path.Combine(LogDirectory, Check.NotNull(guild).Id.ToString());
        }

        public static string GetChannelDirectory(IGuildChannel channel) {
            return Path.Combine(GetGuildDirectory(channel.Guild), channel.Id.ToString());
        }

        /// <summary>
        /// Gets the path of the log file for this channel on a certain day.
        /// </summary>
        /// <param name="time">the day specified</param>
        /// <returns>the path to the log file</returns>
<<<<<<< HEAD
        public string GetPath(DateTime time) {
=======
        public string GetPath(DateTimeOffset time) {
>>>>>>> c0da4db8
            return GetPath(time.ToString(DateFormat));
        }

        // Same as above, except with direct access.
        public string GetPath(string time) {
<<<<<<< HEAD
            return Path.Combine(_channelDirectory, time) + FileType;
        }

        public ChannelLog(Channel channel) {
            _serverDirectory = ServerDirectory(channel.Server);
            _channelDirectory = ChannelDirectory(channel);
            if (!Directory.Exists(_channelDirectory)) {
                Directory.CreateDirectory(_channelDirectory);
=======
            return Path.Combine(ChannelDirectory, time) + FileType;
        }

        public ChannelLog(ITextChannel channel) {
            Channel = channel;
            GuildDirectory = GetGuildDirectory(channel.Guild);
            ChannelDirectory = GetChannelDirectory(channel);
            if (!Directory.Exists(ChannelDirectory)) {
                Directory.CreateDirectory(ChannelDirectory);
>>>>>>> c0da4db8
                Log.Info($"Logs for { channel.Name } do not exist. Downloading the most recent messages.");
                LogChannelRecent(channel);
            }
        }

        public async Task DeletedChannel(ITextChannel channel) {
            if (!Directory.Exists(ChannelDirectory))
                return;
            var serverConfig = Config.GetGuildConfig(channel.Guild);
            if(serverConfig.GetChannelConfig(channel).IsIgnored) {
                Log.Info("Ignored channel deleted. Deleting logs...");
                await Utility.FileIO(() => Directory.Delete(ChannelDirectory, true));
            } else {
                var targetDirectory = Path.Combine(GuildDirectory,
                    $"Deleted Channel {channel.Name} ({channel.Id})");
                Log.Info("Channel deleted. Moving logs...");
                await Utility.FileIO(() => Directory.Move(ChannelDirectory, targetDirectory));
            }
        }

        async void LogChannelRecent(ITextChannel channel) {
            var messages = await channel.GetMessagesAsync();
            foreach (var message in messages.OrderByDescending(m => m.Timestamp))
                await LogMessage(message);
        }

        static string MessageToLog(string message) {
            return message.Replace("\n", NewLineReplacement);
        }

        static string LogToMessage(string log) {
            return log.Replace(NewLineReplacement, "\n");
        }

        /// <summary>
        /// Logs a message.
        /// </summary>
        /// <param name="message">the message to log</param>
        public async Task LogMessage(IMessage message) {
            if(message == null)
                throw new ArgumentNullException();
            var timestamp = message.Timestamp;
            var path = GetPath(timestamp);
            await Utility.FileIO(async delegate {
                using (StreamWriter writer = File.AppendText(path))
                    await writer.WriteLineAsync(MessageToLog($"{Utility.DateString(timestamp)} - { message.ToProcessedString() }"));
            });
        }

        /// <summary>
        /// Searches all logs for instances of a certain exact match.
        /// </summary>
        /// <returns>all matches in a string</returns>
        public Task<string> Search(Func<string, bool> pred) {
            return SearchDirectory(pred, ChannelDirectory);
        }

        public Task<string> SearchAll(Func<string, bool> pred) {
            return SearchDirectory(pred, GuildDirectory);
        }

        public async Task<string> SearchDirectory(Func<string, bool> pred, string directory) {
            if (!Directory.Exists(directory))
                return string.Empty;
<<<<<<< HEAD
            string[] files = Directory.GetFiles(directory);
            string[] results = await Task.WhenAll(files.Select(file => SearchFile(file, pred)));
            return LogToMessage(results.Where(s => !s.IsNullOrEmpty()).Join());
=======
            if(Channel == null)
                throw new InvalidOperationException("A channel must be defined to search the target directory");
            var guild = Channel.Guild;
            var guildConfig = Config.GetGuildConfig(guild);
            var res =
                from file in Directory.EnumerateFiles(directory, "*.*", SearchOption.AllDirectories).AsParallel()
                from line in File.ReadLines(file)
                where pred(line)
                group line by Directory.GetParent(file).Name into g
                orderby g.Key
                select g;
            var builder = new StringBuilder();
            foreach (var re in res) {
                if (!re.Any())
                    continue;
                var name = re.Key;
                ulong id;
                Log.Info(name);
                if(ulong.TryParse(name, out id)) {
                    var channel = await guild.GetChannelAsync(id);
                    if (channel != null) {
                        if(channel != Channel && guildConfig.GetChannelConfig(channel).IsIgnored)
                            continue;
                        name = channel.Name;
                    }
                }
                builder.AppendLine($"Match results in { name }: ".Bold());
                builder.AppendLine(re.OrderBy(s => s).Join("\n"));
            }
            return LogToMessage(builder.ToString());
            //string[] files = Directory.GetFiles(directory);
            //string[] results = await Task.WhenAll(files.Select(file => SearchFile(file, pred)));
            //return LogToMessage(results.Where(s => !s.IsNullOrEmpty()).Join());
>>>>>>> c0da4db8
        }

        /// <summary>
        /// Searches a single file for results.
        /// </summary>
        /// <param name="path">the path to the file</param>
        static async Task<string> SearchFile(string path, Func<string, bool> pred) {
            var builder = new StringBuilder();
            Func<Task> read = async delegate {

                using (StreamReader reader = File.OpenText(path)) {
                    while(!reader.EndOfStream) {
                        string line = await reader.ReadLineAsync();
                        if (line != null && pred(line))
                            builder.AppendLine(line);
                    }
                }
            };
            Action retry = delegate { builder.Clear(); };
            await Utility.FileIO(read, retry);
            return builder.ToString();
        }
    }
}<|MERGE_RESOLUTION|>--- conflicted
+++ resolved
@@ -14,12 +14,7 @@
         /// </summary>
         const string NewLineReplacement = "\\n";
 
-<<<<<<< HEAD
-        const string DateFormat = "yyyy-MM-dd";
-        const string FileType = ".log";
-=======
         public ITextChannel Channel { get; }
->>>>>>> c0da4db8
 
         /// <summary>
         /// The directory where all of the logs for specifically the channel described here is stored.
@@ -57,26 +52,12 @@
         /// </summary>
         /// <param name="time">the day specified</param>
         /// <returns>the path to the log file</returns>
-<<<<<<< HEAD
-        public string GetPath(DateTime time) {
-=======
         public string GetPath(DateTimeOffset time) {
->>>>>>> c0da4db8
             return GetPath(time.ToString(DateFormat));
         }
 
         // Same as above, except with direct access.
         public string GetPath(string time) {
-<<<<<<< HEAD
-            return Path.Combine(_channelDirectory, time) + FileType;
-        }
-
-        public ChannelLog(Channel channel) {
-            _serverDirectory = ServerDirectory(channel.Server);
-            _channelDirectory = ChannelDirectory(channel);
-            if (!Directory.Exists(_channelDirectory)) {
-                Directory.CreateDirectory(_channelDirectory);
-=======
             return Path.Combine(ChannelDirectory, time) + FileType;
         }
 
@@ -86,7 +67,6 @@
             ChannelDirectory = GetChannelDirectory(channel);
             if (!Directory.Exists(ChannelDirectory)) {
                 Directory.CreateDirectory(ChannelDirectory);
->>>>>>> c0da4db8
                 Log.Info($"Logs for { channel.Name } do not exist. Downloading the most recent messages.");
                 LogChannelRecent(channel);
             }
@@ -151,11 +131,6 @@
         public async Task<string> SearchDirectory(Func<string, bool> pred, string directory) {
             if (!Directory.Exists(directory))
                 return string.Empty;
-<<<<<<< HEAD
-            string[] files = Directory.GetFiles(directory);
-            string[] results = await Task.WhenAll(files.Select(file => SearchFile(file, pred)));
-            return LogToMessage(results.Where(s => !s.IsNullOrEmpty()).Join());
-=======
             if(Channel == null)
                 throw new InvalidOperationException("A channel must be defined to search the target directory");
             var guild = Channel.Guild;
@@ -186,10 +161,6 @@
                 builder.AppendLine(re.OrderBy(s => s).Join("\n"));
             }
             return LogToMessage(builder.ToString());
-            //string[] files = Directory.GetFiles(directory);
-            //string[] results = await Task.WhenAll(files.Select(file => SearchFile(file, pred)));
-            //return LogToMessage(results.Where(s => !s.IsNullOrEmpty()).Join());
->>>>>>> c0da4db8
         }
 
         /// <summary>
